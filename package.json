{
	"name": "@creaworks/multi-semantic-release",
	"author": "Omer Duzyol <omer@duzyol.net>",
	"version": "3.16.3",
	"license": "0BSD",
	"engines": {
		"node": ">=10.18",
		"yarn": ">=1.0.0"
	},
	"main": "lib/multiSemanticRelease.js",
	"bin": {
		"multi-semantic-release": "./bin/cli.js"
	},
	"files": [
		"README.md",
		"CHANGELOG.md",
		"lib",
		"bin"
	],
	"scripts": {
		"watch": "jest --watchAll",
		"jest": "TRAVIS_PULL_REQUEST_BRANCH=master jest --coverage",
		"lint": "eslint ./",
		"lint:fix": "eslint --fix ./",
		"test": "yarn lint && yarn jest",
		"test:report": "yarn test && yarn codeclimate:push && yarn coveralls:push",
		"codeclimate:push": "codeclimate-test-reporter < ./coverage/lcov.info",
		"coveralls:push": "cat ./coverage/lcov.info | coveralls",
		"_publish": "semantic-release",
		"build": "echo 'There is no need for build && exit 0'",
		"postupdate": "yarn && npx yarn-audit-fix && yarn build && yarn test",
		"publish:beta": "npm publish --no-git-tag-version --tag beta"
	},
	"husky": {
		"hooks": {
			"commit-msg": "commitlint -E HUSKY_GIT_PARAMS"
		}
	},
	"commitlint": {
		"extends": [
			"@commitlint/config-conventional"
		]
	},
	"jest": {
		"testURL": "http://localhost",
		"collectCoverage": true,
		"collectCoverageFrom": [
			"lib/**/*.js"
		],
		"modulePathIgnorePatterns": [
			"<rootDir>/test/fixtures"
		]
	},
	"dependencies": {
		"blork": "^9.3.0",
		"cosmiconfig": "^7.0.0",
		"debug": "^4.3.1",
		"detect-indent": "^6.0.0",
		"detect-newline": "^3.1.0",
		"execa": "^5.0.0",
		"get-stream": "^6.0.0",
		"git-log-parser": "^1.2.0",
		"globby": "11.0.2",
		"lodash": "^4.17.20",
		"meow": "^9.0.0",
		"promise-events": "^0.2.2",
		"semantic-release": "^17.3.7",
		"semver": "^7.3.4",
		"signale": "^1.4.0",
		"stream-buffers": "^3.0.2",
		"tempy": "^1.0.0"
	},
	"peerDependencies": {
		"@manypkg/get-packages": "^1.1.1",
		"@nrwl/workspace": "^11.2.6 || ^13.2.3",
		"typescript": "^4.3.5"
	},
	"devDependencies": {
		"@commitlint/config-conventional": "^11.0.0",
		"@manypkg/get-packages": "^1.1.1",
<<<<<<< HEAD
		"@nrwl/workspace": "^14.5.2",
=======
		"@nx/workspace": "^16.10.0",
>>>>>>> 4a05a52d
		"@semantic-release/changelog": "^5.0.1",
		"@semantic-release/git": "^9.0.0",
		"@semantic-release/github": "^7.2.0",
		"@semantic-release/npm": "^7.0.10",
		"codeclimate-test-reporter": "^0.5.1",
		"commitlint": "^11.0.0",
		"coveralls": "^3.1.0",
		"eslint": "^7.19.0",
		"eslint-config-prettier": "^7.2.0",
		"eslint-plugin-prettier": "^3.3.1",
		"file-url": "^3.0.0",
		"husky": "^4.3.8",
		"jest": "^26.6.3",
		"prettier": "^2.2.1",
		"typescript": "4.3.5"
	},
	"release": {
		"branch": "master",
		"verifyConditions": [
			"@semantic-release/changelog",
			"@semantic-release/npm",
			"@semantic-release/git"
		],
		"prepare": [
			"@semantic-release/changelog",
			"@semantic-release/npm",
			"@semantic-release/git"
		],
		"publish": [
			"@semantic-release/npm",
			"@semantic-release/github"
		]
	},
	"repository": {
		"type": "git",
		"url": "https://github.com/creaworks-labs/multi-semantic-release"
	}
}<|MERGE_RESOLUTION|>--- conflicted
+++ resolved
@@ -78,11 +78,7 @@
 	"devDependencies": {
 		"@commitlint/config-conventional": "^11.0.0",
 		"@manypkg/get-packages": "^1.1.1",
-<<<<<<< HEAD
-		"@nrwl/workspace": "^14.5.2",
-=======
 		"@nx/workspace": "^16.10.0",
->>>>>>> 4a05a52d
 		"@semantic-release/changelog": "^5.0.1",
 		"@semantic-release/git": "^9.0.0",
 		"@semantic-release/github": "^7.2.0",
